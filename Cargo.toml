[package]
name = "fin"
version = "0.1.1"
edition = "2021"

# See more keys and their definitions at https://doc.rust-lang.org/cargo/reference/manifest.html

[dependencies]
chrono = {version="0.4.19", features = ["serde"]}
computus = "1.0.0"
serde = { version = "1.0.136", features = ["derive"]  }
<<<<<<< HEAD
serde_json = "1.0.79"
=======
serde_json = "1.0.79"

[[example]]
name="show_year"
path="examples/show_year.rs"
>>>>>>> 2b09637e
<|MERGE_RESOLUTION|>--- conflicted
+++ resolved
@@ -1,5 +1,5 @@
 [package]
-name = "fin"
+name = "usec"
 version = "0.1.1"
 edition = "2021"
 
@@ -9,12 +9,8 @@
 chrono = {version="0.4.19", features = ["serde"]}
 computus = "1.0.0"
 serde = { version = "1.0.136", features = ["derive"]  }
-<<<<<<< HEAD
-serde_json = "1.0.79"
-=======
 serde_json = "1.0.79"
 
 [[example]]
 name="show_year"
-path="examples/show_year.rs"
->>>>>>> 2b09637e
+path="examples/show_year.rs"