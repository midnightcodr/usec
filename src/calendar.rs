//! Implementation of US stock exchange calendar with full and half-day holidays.
//! code borrowed heavily from
//! <https://docs.rs/finql/latest/finql/calendar/struct.Calendar.html>

use chrono::{Datelike, Duration, NaiveDate, Weekday};
use serde::{Deserialize, Serialize};
use std::collections::BTreeSet;

/// Specifies the nth week of a month
#[derive(Deserialize, Serialize, Debug, Clone, PartialEq)]
pub enum NthWeek {
    First,
    Second,
    Third,
    Fourth,
    Last,
}
#[derive(Deserialize, Serialize, Debug, Clone, PartialEq)]
pub enum HalfCheck {
    Before,
    After,
}

#[derive(Deserialize, Serialize, Clone, Debug, PartialEq)]
pub enum Holiday {
    /// for US exchanges, `Sat` and `Sun`
    WeekDay(Weekday),
    /// `first` and `last` are the first and last year this day is a holiday (inclusively).
    MovableYearlyDay {
        month: u32,
        day: u32,
        first: Option<i32>,
        last: Option<i32>,
        half_check: Option<HalfCheck>,
    },
    /// A single holiday which is valid only once in time.
    SingularDay(NaiveDate),
    /// A holiday that is defined in relative days (e.g. -2 for Good Friday) to Easter (Sunday).
    EasterOffset {
        offset: i32,
        first: Option<i32>,
        last: Option<i32>,
    },
    /// A holiday that falls on the nth (or last) weekday of a specific month, e.g. the first Monday in May.
    /// `first` and `last` are the first and last year this day is a holiday (inclusively).
    MonthWeekday {
        month: u32,
        weekday: Weekday,
        nth: NthWeek,
        first: Option<i32>,
        last: Option<i32>,
        half_check: Option<HalfCheck>,
    },
}

/// Calendar for arbitrary complex holiday rules
#[derive(Debug, Clone)]
pub struct Calendar {
    holidays: BTreeSet<NaiveDate>,
    halfdays: BTreeSet<NaiveDate>,
    weekdays: Vec<Weekday>,
}

impl Calendar {
    /// Calculate all holidays and recognize weekend days for a given range of years
    /// from `start` to `end` (inclusively). The calculation is performed on the basis
    /// of a vector of holiday rules.
    pub fn calc_calendar(holiday_rules: &[Holiday], start: i32, end: i32) -> Calendar {
        let mut holidays = BTreeSet::new();
        let mut halfdays = BTreeSet::new();
        let mut weekdays = Vec::new();

        for rule in holiday_rules {
            match rule {
                Holiday::SingularDay(date) => {
                    let year = date.year();
                    if year >= start && year <= end {
                        holidays.insert(*date);
                    }
                }
                Holiday::WeekDay(weekday) => {
                    weekdays.push(*weekday);
                }
                // check if prior to 7/4 and 12/25
                Holiday::MovableYearlyDay {
                    month,
                    day,
                    first,
                    last,
                    half_check,
                } => {
                    let (first, last) = Self::calc_first_and_last(start, end, first, last);
                    for year in first..last + 1 {
                        let date = NaiveDate::from_ymd(year, *month, *day);
                        // if date falls on Saturday, use Friday, if date falls on Sunday, use Monday
                        let orig_wd = date.weekday();
                        let date = match orig_wd {
                            Weekday::Sat => date.pred(),
                            Weekday::Sun => date.succ(),
                            _ => date,
                        };
                        let (last_date_of_month, last_date_of_year) = accounting_period_end(date);
                        // use the date only if it's not the end of a month or a year
                        if date != last_date_of_month && date != last_date_of_year {
                            holidays.insert(date);
                            do_halfday_check(&date, &mut halfdays, half_check);
                        }
                    }
                }
                Holiday::EasterOffset {
                    offset,
                    first,
                    last,
                } => {
                    let (first, last) = Self::calc_first_and_last(start, end, first, last);
                    for year in first..last + 1 {
                        let easter = computus::gregorian(year).unwrap();
                        let easter = NaiveDate::from_ymd(easter.year, easter.month, easter.day);
                        let date = easter
                            .checked_add_signed(Duration::days(*offset as i64))
                            .unwrap();
                        holidays.insert(date);
                    }
                }
                Holiday::MonthWeekday {
                    month,
                    weekday,
                    nth,
                    first,
                    last,
                    half_check,
                } => {
                    let (first, last) = Self::calc_first_and_last(start, end, first, last);
                    for year in first..last + 1 {
                        let day = match nth {
                            NthWeek::First => 1,
                            NthWeek::Second => 8,
                            NthWeek::Third => 15,
                            NthWeek::Fourth => 22,
                            NthWeek::Last => last_day_of_month(year, *month),
                        };
                        let mut date = NaiveDate::from_ymd(year, *month, day);
                        while date.weekday() != *weekday {
                            date = match nth {
                                NthWeek::Last => date.pred(),
                                _ => date.succ(),
                            }
                        }
                        holidays.insert(date);
                        do_halfday_check(&date, &mut halfdays, half_check);
                    }
                }
            }
        }
        Calendar {
            holidays,
            halfdays,
            weekdays,
        }
    }

    /// Calculate the next business day
    pub fn next_bday(&self, date: NaiveDate) -> NaiveDate {
        let mut date = date.succ();
        while !self.is_business_day(date) {
            date = date.succ();
        }
        date
    }

    /// Calculate the previous business day
    pub fn prev_bday(&self, date: NaiveDate) -> NaiveDate {
        let mut date = date.pred();
        while !self.is_business_day(date) {
            date = date.pred();
        }
        date
    }

    fn calc_first_and_last(
        start: i32,
        end: i32,
        first: &Option<i32>,
        last: &Option<i32>,
    ) -> (i32, i32) {
        let first = match first {
            Some(year) => std::cmp::max(start, *year),
            _ => start,
        };
        let last = match last {
            Some(year) => std::cmp::min(end, *year),
            _ => end,
        };
        (first, last)
    }

    /// Returns true if the date falls on a weekend
    pub fn is_weekend(&self, day: NaiveDate) -> bool {
        let weekday = day.weekday();
        for w_day in &self.weekdays {
            if weekday == *w_day {
                return true;
            }
        }
        false
    }

    /// Returns true if the specified day is a full-day holiday
    pub fn is_holiday(&self, date: NaiveDate) -> bool {
        self.holidays.get(&date).is_some()
    }

    /// Returns true if the specified day is a half-day holiday
    pub fn is_half_holiday(&self, date: NaiveDate) -> bool {
        self.halfdays.get(&date).is_some()
    }

    /// Returns true if the specified day is a business day
    pub fn is_business_day(&self, date: NaiveDate) -> bool {
        !self.is_weekend(date) && !self.is_holiday(date)
    }
}

/// Returns true if the specified year is a leap year (i.e. Feb 29th exists for this year)
pub fn is_leap_year(year: i32) -> bool {
    NaiveDate::from_ymd_opt(year, 2, 29).is_some()
}

/// Returns accounting period end
pub fn accounting_period_end(date: NaiveDate) -> (NaiveDate, NaiveDate) {
    let month = date.month();
    let year = date.year();
    let last_date_of_month = NaiveDate::from_ymd_opt(year, month + 1, 1)
        .unwrap_or_else(|| NaiveDate::from_ymd(year + 1, 1, 1))
        .pred();
    let last_date_of_year = NaiveDate::from_ymd_opt(year, 12, 31).unwrap();
    return (last_date_of_month, last_date_of_year);
}

pub fn do_halfday_check(
    date: &NaiveDate,
    halfdays: &mut BTreeSet<NaiveDate>,
    half_check: &Option<HalfCheck>,
) {
    let weekday = date.weekday();
    match half_check {
        None => {}
        Some(HalfCheck::Before) => {
            if weekday == Weekday::Mon {
                return;
            }
            let prior = date.pred();
            halfdays.insert(prior);
        }
        Some(HalfCheck::After) => {
            if weekday == Weekday::Fri {
                return;
            }
            let next = date.succ();
            halfdays.insert(next);
        }
    }
}

/// Calculate the last day of a given month in a given year
pub fn last_day_of_month(year: i32, month: u32) -> u32 {
    NaiveDate::from_ymd_opt(year, month + 1, 1)
        .unwrap_or_else(|| NaiveDate::from_ymd(year + 1, 1, 1))
        .pred()
        .day()
}

#[derive(Debug, Clone)]
pub struct UsExchangeCalendar {
    cal: Calendar,
    holiday_rules: Vec<Holiday>,
}

impl UsExchangeCalendar {
<<<<<<< HEAD
    /// NYSE holiday calendar as of 2022
=======
    /// create a new US Exchange calendar with default rules, populate the
    /// calendar with default range (2000-2050) if `populate` is set to `true`
>>>>>>> 2b09637e
    pub fn with_default_rules(populate: bool) -> UsExchangeCalendar {
        let holiday_rules = vec![
            // Saturdays
            Holiday::WeekDay(Weekday::Sat),
            // Sundays
            Holiday::WeekDay(Weekday::Sun),
            // New Year's day
            Holiday::MovableYearlyDay {
                month: 1,
                day: 1,
                first: None,
                last: None,
                half_check: None,
            },
            // MLK, 3rd Monday of January
            Holiday::MonthWeekday {
                month: 1,
                weekday: Weekday::Mon,
                nth: NthWeek::Third,
                first: None,
                last: None,
                half_check: None,
            },
            // President's Day
            Holiday::MonthWeekday {
                month: 2,
                weekday: Weekday::Mon,
                nth: NthWeek::Third,
                first: None,
                last: None,
                half_check: None,
            },
            // Good Friday
            Holiday::EasterOffset {
                offset: -2,
                first: Some(2000),
                last: None,
            },
            // Memorial Day
            Holiday::MonthWeekday {
                month: 5,
                weekday: Weekday::Mon,
                nth: NthWeek::Last,
                first: None,
                last: None,
                half_check: None,
            },
            // Juneteenth National Independence Day
            Holiday::MovableYearlyDay {
                month: 6,
                day: 19,
                first: Some(2022),
                last: None,
                half_check: None,
            },
            // Independence Day
            Holiday::MovableYearlyDay {
                month: 7,
                day: 4,
                first: None,
                last: None,
                half_check: Some(HalfCheck::Before),
            },
            // Labour Day
            Holiday::MonthWeekday {
                month: 9,
                weekday: Weekday::Mon,
                nth: NthWeek::First,
                first: None,
                last: None,
                half_check: None,
            },
            // Thanksgiving Day
            Holiday::MonthWeekday {
                month: 11,
                weekday: Weekday::Thu,
                nth: NthWeek::Fourth,
                first: None,
                last: None,
                half_check: Some(HalfCheck::After),
            },
            // Chrismas Day
            Holiday::MovableYearlyDay {
                month: 12,
                day: 25,
                first: None,
                last: None,
                half_check: Some(HalfCheck::Before),
            },
            Holiday::SingularDay(NaiveDate::from_ymd(2001, 9, 11)),
        ];
        let cal = Calendar {
            holidays: BTreeSet::new(),
            halfdays: BTreeSet::new(),
            weekdays: Vec::new(),
        };
        let mut sc = UsExchangeCalendar { cal, holiday_rules };
        if populate {
            sc.populate_cal(None, None);
        }
        sc
    }

<<<<<<< HEAD
    /// add an ad-hoc holiday rule to the rule list
=======

    /// add a holiday rule to the calendar
>>>>>>> 2b09637e
    pub fn add_holiday_rule(&mut self, holiday: Holiday) -> &mut Self {
        self.holiday_rules.push(holiday);
        self
    }

<<<<<<< HEAD
    /// return calendar from `start` and `end` years (inclusively)
=======
    /// populate calendar for given `start` and `end` years (defaults to 2000 and 2050 if None,
    /// None are given)
>>>>>>> 2b09637e
    pub fn populate_cal(&mut self, start: Option<i32>, end: Option<i32>) -> &mut Self {
        let start = start.unwrap_or(2000);
        let end = end.unwrap_or(2050);
        self.cal = Calendar::calc_calendar(&self.holiday_rules, start, end);
        self
    }

    pub fn get_cal(&self) -> Calendar {
        self.cal.clone()
    }
}

#[cfg(test)]
mod tests {
    use super::*;

    fn make_cal() -> Calendar {
        let usec = UsExchangeCalendar::with_default_rules(true);
        usec.get_cal()
    }

    #[test]
    fn fixed_dates_calendar() {
        let holidays = vec![
            Holiday::SingularDay(NaiveDate::from_ymd(2019, 11, 20)),
            Holiday::SingularDay(NaiveDate::from_ymd(2019, 11, 24)),
            Holiday::SingularDay(NaiveDate::from_ymd(2019, 11, 25)),
            Holiday::WeekDay(Weekday::Sat),
            Holiday::WeekDay(Weekday::Sun),
        ];
        let cal = Calendar::calc_calendar(&holidays, 2019, 2019);

        assert_eq!(
            false,
            cal.is_business_day(NaiveDate::from_ymd(2019, 11, 20))
        );
        assert_eq!(true, cal.is_business_day(NaiveDate::from_ymd(2019, 11, 21)));
        assert_eq!(true, cal.is_business_day(NaiveDate::from_ymd(2019, 11, 22)));
        // weekend
        assert_eq!(
            false,
            cal.is_business_day(NaiveDate::from_ymd(2019, 11, 23))
        );
        assert_eq!(true, cal.is_weekend(NaiveDate::from_ymd(2019, 11, 23)));
        assert_eq!(false, cal.is_holiday(NaiveDate::from_ymd(2019, 11, 23)));
        // weekend and holiday
        assert_eq!(
            false,
            cal.is_business_day(NaiveDate::from_ymd(2019, 11, 24))
        );
        assert_eq!(true, cal.is_weekend(NaiveDate::from_ymd(2019, 11, 24)));
        assert_eq!(true, cal.is_holiday(NaiveDate::from_ymd(2019, 11, 24)));
        assert_eq!(
            false,
            cal.is_business_day(NaiveDate::from_ymd(2019, 11, 25))
        );
        assert_eq!(true, cal.is_business_day(NaiveDate::from_ymd(2019, 11, 26)));
    }

    #[test]
    fn test_movable_yearly_day() {
        let holidays = vec![Holiday::MovableYearlyDay {
            month: 1,
            day: 1,
            first: None,
            last: None,
            half_check: None,
        }];
        let cal = Calendar::calc_calendar(&holidays, 2021, 2022);
        assert_eq!(false, cal.is_holiday(NaiveDate::from_ymd(2021, 12, 31)));
    }

    #[test]
    /// Good Friday example
    fn test_easter_offset() {
        let holidays = vec![Holiday::EasterOffset {
            offset: -2,
            first: None,
            last: None,
        }];
        let cal = Calendar::calc_calendar(&holidays, 2021, 2022);
        assert_eq!(false, cal.is_business_day(NaiveDate::from_ymd(2021, 4, 2)));
        assert_eq!(false, cal.is_business_day(NaiveDate::from_ymd(2022, 4, 15)));
    }

    #[test]
    fn test_month_weekday() {
        let holidays = vec![
            // MLK
            Holiday::MonthWeekday {
                month: 1,
                weekday: Weekday::Mon,
                nth: NthWeek::Third,
                first: None,
                last: None,
                half_check: None,
            },
            // President's Day
            Holiday::MonthWeekday {
                month: 2,
                weekday: Weekday::Mon,
                nth: NthWeek::Third,
                first: None,
                last: None,
                half_check: None,
            },
        ];
        let cal = Calendar::calc_calendar(&holidays, 2022, 2022);
        assert_eq!(true, cal.is_holiday(NaiveDate::from_ymd(2022, 1, 17)));
        assert_eq!(true, cal.is_holiday(NaiveDate::from_ymd(2022, 2, 21)));
    }

    #[test]
    /// Testing serialization and deserialization of holidays definitions
    fn serialize_cal_definition() {
        let holidays = vec![
            Holiday::MonthWeekday {
                month: 11,
                weekday: Weekday::Mon,
                nth: NthWeek::First,
                first: None,
                last: None,
                half_check: None,
            },
            Holiday::MovableYearlyDay {
                month: 11,
                day: 1,
                first: Some(2016),
                last: None,
                half_check: None,
            },
            Holiday::SingularDay(NaiveDate::from_ymd(2019, 11, 25)),
            Holiday::WeekDay(Weekday::Sat),
            Holiday::EasterOffset {
                offset: -2,
                first: None,
                last: None,
            },
        ];
        let json = serde_json::to_string_pretty(&holidays).unwrap();
        assert_eq!(
            json,
            r#"[
  {
    "MonthWeekday": {
      "month": 11,
      "weekday": "Mon",
      "nth": "First",
      "first": null,
      "last": null,
      "half_check": null
    }
  },
  {
    "MovableYearlyDay": {
      "month": 11,
      "day": 1,
      "first": 2016,
      "last": null,
      "half_check": null
    }
  },
  {
    "SingularDay": "2019-11-25"
  },
  {
    "WeekDay": "Sat"
  },
  {
    "EasterOffset": {
      "offset": -2,
      "first": null,
      "last": null
    }
  }
]"#
        );
        let holidays2: Vec<Holiday> = serde_json::from_str(&json).unwrap();
        assert_eq!(holidays.len(), holidays2.len());
        for i in 0..holidays.len() {
            assert_eq!(holidays[i], holidays2[i]);
        }
    }

    #[test]
    fn test_usexchange_calendar_empty() {
        let sc = UsExchangeCalendar::with_default_rules(false);
        let c = sc.get_cal();
        assert!(c.holidays.len() == 0);
        assert!(c.halfdays.len() == 0);
        assert!(c.weekdays.len() == 0);
    }

    #[test]
    fn test_usexchange_calendar_populated() {
        let sc = UsExchangeCalendar::with_default_rules(true);
        let c = sc.get_cal();
        assert!(c.holidays.len() > 0);
        assert!(c.halfdays.len() > 0);
        assert!(c.weekdays.len() > 0);
        assert!(c.is_holiday(NaiveDate::from_ymd(2021, 1, 1)));
        assert_eq!(false, c.is_holiday(NaiveDate::from_ymd(2021, 12, 31)))
    }

    #[test]
    fn test_usexchange_calendar_with_new_rule() {
        // imaginary holiday, let's call it March Madness Day
        let mut sc = UsExchangeCalendar::with_default_rules(false);
        let holiday = Holiday::MonthWeekday {
            month: 3,
            weekday: Weekday::Wed,
            nth: NthWeek::Third,
            first: None,
            last: None,
            half_check: None,
        };
        sc.add_holiday_rule(holiday).populate_cal(None, None);
        let c = sc.get_cal();
        assert_eq!(true, c.is_holiday(NaiveDate::from_ymd(2022, 3, 16)));
    }

    #[test]
    fn test_is_trading_date() {
        let cal = make_cal();
        assert_eq!(cal.is_business_day(NaiveDate::from_ymd(2021, 4, 18)), false);
        assert_eq!(cal.is_business_day(NaiveDate::from_ymd(2021, 4, 19)), true);
        assert_eq!(cal.is_business_day(NaiveDate::from_ymd(2021, 1, 1)), false);
    }

    #[test]
    fn test_prev_bday() {
        let cal = make_cal();
        assert_eq!(
            cal.prev_bday(NaiveDate::from_ymd(2021, 1, 18)),
            NaiveDate::from_ymd(2021, 1, 15)
        );
        assert_eq!(
            cal.prev_bday(NaiveDate::from_ymd(2021, 4, 19)),
            NaiveDate::from_ymd(2021, 4, 16)
        );
        assert_eq!(
            cal.prev_bday(NaiveDate::from_ymd(2021, 8, 9)),
            NaiveDate::from_ymd(2021, 8, 6)
        );
    }

    #[test]
    fn test_next_bday() {
        let cal = make_cal();
        assert_eq!(
            cal.next_bday(NaiveDate::from_ymd(2021, 4, 16)),
            NaiveDate::from_ymd(2021, 4, 19)
        );
        assert_eq!(
            cal.next_bday(NaiveDate::from_ymd(2021, 4, 19)),
            NaiveDate::from_ymd(2021, 4, 20)
        );
        assert_eq!(
            cal.next_bday(NaiveDate::from_ymd(2021, 4, 2)),
            NaiveDate::from_ymd(2021, 4, 5)
        );
    }
}<|MERGE_RESOLUTION|>--- conflicted
+++ resolved
@@ -1,6 +1,6 @@
 //! Implementation of US stock exchange calendar with full and half-day holidays.
 //! code borrowed heavily from
-//! <https://docs.rs/finql/latest/finql/calendar/struct.Calendar.html>
+//! <https://github.com/xemwebe/cal-calc>
 
 use chrono::{Datelike, Duration, NaiveDate, Weekday};
 use serde::{Deserialize, Serialize};
@@ -277,12 +277,9 @@
 }
 
 impl UsExchangeCalendar {
-<<<<<<< HEAD
     /// NYSE holiday calendar as of 2022
-=======
     /// create a new US Exchange calendar with default rules, populate the
     /// calendar with default range (2000-2050) if `populate` is set to `true`
->>>>>>> 2b09637e
     pub fn with_default_rules(populate: bool) -> UsExchangeCalendar {
         let holiday_rules = vec![
             // Saturdays
@@ -386,23 +383,14 @@
         sc
     }
 
-<<<<<<< HEAD
     /// add an ad-hoc holiday rule to the rule list
-=======
-
-    /// add a holiday rule to the calendar
->>>>>>> 2b09637e
     pub fn add_holiday_rule(&mut self, holiday: Holiday) -> &mut Self {
         self.holiday_rules.push(holiday);
         self
     }
 
-<<<<<<< HEAD
-    /// return calendar from `start` and `end` years (inclusively)
-=======
-    /// populate calendar for given `start` and `end` years (defaults to 2000 and 2050 if None,
+    /// populate calendar for given `start` and `end` years (inclusively, defaults to 2000 and 2050 if None,
     /// None are given)
->>>>>>> 2b09637e
     pub fn populate_cal(&mut self, start: Option<i32>, end: Option<i32>) -> &mut Self {
         let start = start.unwrap_or(2000);
         let end = end.unwrap_or(2050);
